"""Add Publications to the Cancer Complexity Knowledge Portal (CCKP).

This script will "sync" the publication manifest table to the Publications
portal table, by first truncating the table, then re-adding the rows.
"""

import re
from typing import List

import pandas as pd
import utils


def add_missing_info(
    pubs: pd.DataFrame, grants: pd.DataFrame, new_cols: List[str]
) -> pd.DataFrame:
    """Add missing information into table before syncing."""
    pubs["link"] = [
        "".join(["[PMID:", str(pmid), "](", url, ")"])
        for pmid, url in zip(pubs["Pubmed Id"], pubs["Pubmed Url"])
    ]

    pattern = re.compile(r"(')([\s\w/-]+)(')")
    for col in new_cols:
        pubs[col] = ""
        for row in pubs.itertuples():
            i = row[0]
            n = row[4].split(",")
            extracted = []
            for g in n:
                if len(grants[grants.grantNumber == g][col].values) > 0:
                    values = str(grants[grants.grantNumber == g][col].values[0])

                    if col == "grantName":
                        extracted.append(values)
                    else:
                        matches = pattern.findall(values)
                        for m in matches:
                            extracted.append(m[1])
                else:
                    print(f"No match found for grant number: {g}")
                    continue

            clean_values = list(dict.fromkeys(extracted))
            pubs.at[i, col] = clean_values
    return pubs


def clean_table(df: pd.DataFrame) -> pd.DataFrame:
    """Clean up the table one final time."""
    
    df = df.rename(columns={
        "GrantView Key": "Publication Grant Number"
        })
    
    # Convert string columns to string-list.
    for col in [
        "Publication Assay",
        "Publication Tumor Type",
        "Publication Tissue",
<<<<<<< HEAD
        "Publication Grant Number"
=======
        "Publication Grant Number",
        "iconTags"
>>>>>>> 809b975c
    ]:
        df[col] = utils.convert_to_stringlist(df[col])

    # Reorder columns to match the table order.
    col_order = [
        "Publication Doi",
        "Publication Journal",
        "Pubmed Id",
        "Pubmed Url",
        "link",
        "Publication Title",
        "Publication Year",
        "Publication Keywords",
        "Publication Authors",
        "Publication Abstract",
        "Publication Assay",
        "Publication Tumor Type",
        "Publication Tissue",
        "theme",
        "consortium",
        "Publication Grant Number",
        "grantName",
        "Publication Dataset Alias",
        "Publication Accessibility",
        "iconTags"
    ]
    return df[col_order]


def main():
    """Main function."""
    syn = utils.syn_login()
    args = utils.get_args("publication")

    new_cols = ["theme", "consortium", "grantName"]

    if args.dryrun:
        print(
            "Inputs will be processed and provided for review",
            "\n\nDatabase will NOT be updated.",
        )

    manifest = pd.read_csv(syn.get(args.manifest_id).path, header=0).fillna("")
    if args.verbose:
        print("🔍 Preview of manifest CSV:\n" + "=" * 72)
        print(manifest)
        print()

    print("\nProcessing publications staging database...")
    grants = syn.tableQuery(
        f"SELECT grantNumber, {','.join(new_cols)} FROM syn21918972"
    ).asDataFrame()

    database = add_missing_info(manifest, grants, new_cols)
    final_database = clean_table(database)
    if args.verbose:
        print("\n🔍 Publication(s) to be synced:\n" + "=" * 72)
        print(final_database)
        print()

    if not args.dryrun:
        utils.update_table(syn, args.portal_table_id, final_database)
        print()

    if not args.noprint:
        print(f"📄 Saving copy of final table to: {args.output_csv}...")
        final_database.to_csv(args.output_csv, index=False)
    print("\n\nDONE ✅")


if __name__ == "__main__":
    main()<|MERGE_RESOLUTION|>--- conflicted
+++ resolved
@@ -58,12 +58,8 @@
         "Publication Assay",
         "Publication Tumor Type",
         "Publication Tissue",
-<<<<<<< HEAD
-        "Publication Grant Number"
-=======
         "Publication Grant Number",
         "iconTags"
->>>>>>> 809b975c
     ]:
         df[col] = utils.convert_to_stringlist(df[col])
 
