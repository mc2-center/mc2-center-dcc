"""Add Datasets to the Cancer Complexity Knowledge Portal (CCKP).

This script will "sync" the dataset manifest table to the Dataset
portal table, by first truncating the table, then re-adding the rows.
"""

import pandas as pd
import re
import utils

def add_missing_info(
    datasets: pd.DataFrame, grants: pd.DataFrame, pubs: pd.DataFrame
) -> pd.DataFrame:
    """Add missing information into table before syncing."""
    datasets["link"] = [
        "".join(["[", d_id, "](", url, ")"]) if url else ""
        for d_id, url in zip(datasets["DatasetAlias"], datasets["DatasetUrl"])
    ]
    url_pattern = re.compile(".*(synapse\.org).*")
    alias_pattern = re.compile("^syn\d{7,8}$")
    datasets["grantName"] = ""
    datasets["themes"] = ""
    datasets["consortia"] = ""
    datasets["pub"] = ""
    datasets["synapseLink"] = ""
    for _, row in datasets.iterrows():
        if any(url_pattern.match(s) for s in row["link"].split("](")):
            datasets.at[_, "synapseLink"] = datasets.at[_, "link"]
        else:
            alias_list = row["DatasetAlias"].split(",")
            syn_link_list = [
                f"[{a}](https://www.synapse.org/Synapse:{a})"
                for a in alias_list
                if re.match(alias_pattern, a)
            ]
            syn_links = ",".join(syn_link_list)
            datasets.at[_, "synapseLink"] = syn_links
        grant_names = []
        themes = set()
        consortia = set()
        for g in row["GrantViewKey"].split(","):
            if g != "Affiliated/Non-Grant Associated":
                grant_names.append(
                    grants[grants.grantNumber == g]["grantName"].values[0]
                )
                themes.update(grants[grants.grantNumber == g]["theme"].values[0])
                consortia.update(
                    grants[grants.grantNumber == g]["consortium"].values[0]
                )
        datasets.at[_, "grantName"] = grant_names
        datasets.at[_, "themes"] = list(themes)
        datasets.at[_, "consortia"] = list(consortia)
        pub_titles = []
        for p in row["PublicationViewKey"].split(","):
            p = p.strip()  # Remove leading/trailing whitespace, if any
            try:
                pub_titles.append(
                    pubs[pubs.pubMedId == int(p)]["publicationTitle"]
                    .values[0]
                    .replace("\xa0", " ")
                )
            except (ValueError, IndexError):
                pass  # PMID not yet annotated or found in portal table
        datasets.at[_, "pub"] = pub_titles
        
    return datasets


def clean_table(df: pd.DataFrame) -> pd.DataFrame:
    """Clean up the table one final time."""

    df = df.rename(columns={
        "GrantViewKey": "DatasetGrantNumber",
        "PublicationViewKey": "DatasetPubmedId"
    })

    # Convert string columns to string-list.
    for col in [
        "DatasetView_id",
        "DatasetFileFormats",
        "DatasetAssay",
        "DatasetSpecies",
        "DatasetTissue",
        "DatasetTumorType",
        "DatasetGrantNumber",
        "DatasetPubmedId",
        "iconTags"
    ]:
        df[col] = utils.convert_to_stringlist(df[col])

    # We only need one synID for the portal table. See
    # https://github.com/mc2-center/mc2-center-dcc/pull/41#issuecomment-1955119623
    # for more context.
    df["DatasetView_id"] = df["DatasetView_id"].str[0]

    # Reorder columns to match the table order.
    col_order = [
        "DatasetView_id",
        "DatasetName",
        "DatasetAlias",
        "DatasetDescription",
        "DatasetDesign",
        "DatasetFileFormats",
        "DatasetAssay",
        "DatasetSpecies",
        "DatasetTissue",
        "DatasetTumorType",
        "themes",
        "consortia",
        "DatasetGrantNumber",
        "grantName",
        "DatasetPubmedId",
        "pub",
        "link",
        "DatasetDoi",
<<<<<<< HEAD
        "synapseLink"
=======
        "synapseLink",
        "iconTags"
>>>>>>> 809b975c
    ]
    return df[col_order]


def main():
    """Main function."""
    syn = utils.syn_login()
    args = utils.get_args("dataset")

    if args.dryrun:
        print("\n❗❗❗ WARNING:", "dryrun is enabled (no updates will be done)\n")

    manifest = pd.read_csv(syn.get(args.manifest_id).path).fillna("")
    manifest.columns = manifest.columns.str.replace(" ", "")
    if args.verbose:
        print("🔍 Preview of manifest CSV:\n" + "=" * 72)
        print(manifest)
        print()

    print("Processing dataset staging database...")
    grants = syn.tableQuery(
        "SELECT grantId, grantNumber, grantName, theme, consortium FROM syn21918972"
    ).asDataFrame()
    pubs = syn.tableQuery(
        "SELECT pubMedId, publicationTitle FROM syn21868591"
    ).asDataFrame()

    database = add_missing_info(manifest, grants, pubs)
    final_database = clean_table(database)
    if args.verbose:
        print("\n🔍 Dataset(s) to be synced:\n" + "=" * 72)
        print(final_database)
        print()

    if not args.dryrun:
        utils.update_table(syn, args.portal_table_id, final_database)
        print()

    if not args.noprint:
        print(f"📄 Saving copy of final table to: {args.output_csv}...")
        final_database.to_csv(args.output_csv, index=False)
    print("\n\nDONE ✅")


if __name__ == "__main__":
    main()<|MERGE_RESOLUTION|>--- conflicted
+++ resolved
@@ -113,12 +113,8 @@
         "pub",
         "link",
         "DatasetDoi",
-<<<<<<< HEAD
-        "synapseLink"
-=======
         "synapseLink",
         "iconTags"
->>>>>>> 809b975c
     ]
     return df[col_order]
 
