"""Add Tools to the Cancer Complexity Knowledge Portal (CCKP).

This script will "sync" the tool manifest table to the Tool portal
table, by first truncating the table, then re-adding the rows.
"""

import pandas as pd
import re
import utils


def add_missing_info(tools: pd.DataFrame, grants: pd.DataFrame) -> pd.DataFrame:
    """Add missing information into table before syncing."""
    url_pattern = re.compile(".*(synapse\.org).*")
    tools["link"] = "[Link](" + tools["ToolHomepage"] + ")"
    tools["portalDisplay"] = "true"
    tools["themes"] = ""
    tools["consortium"] = ""
    tools["synapseLink"] = ""
    for _, row in tools.iterrows():
        themes = set()
        consortium = set()
        for g in row["GrantViewKey"].split(","):
            if g not in ["", "Affiliated/Non-Grant Associated"]:
                themes.update(grants[grants.grantNumber == g]["theme"].values[0])
                consortium.update(
                    grants[grants.grantNumber == g]["consortium"].values[0]
                )
        tools.at[_, "themes"] = list(themes)
        tools.at[_, "consortium"] = list(consortium)
        
        synapse_links = []
        for s in [row["ToolDownloadUrl"], row["ToolLinkUrl"], row["ToolHomepage"]]:
            s_match = re.match(url_pattern, s)
            if s_match:
                synapse_links.append("".join(["[Link](", s , ")"]))
        tools.at[_, "synapseLink"] = ", ".join(set(synapse_links))
        
    return tools


def clean_table(df: pd.DataFrame) -> pd.DataFrame:
    """Clean up the table one final time."""

    df = df.rename(columns={
        "GrantViewKey": "ToolGrantNumber",
        "PublicationViewKey": "ToolPubmedId",
        "DatasetViewKey": "ToolDatasets"
        })
    
    # Convert string columns to string-list.
    for col in [
        "ToolGrantNumber",
        "ToolOperation",
        "ToolInputData",
        "ToolOutputData",
        "ToolInputFormat",
        "ToolOutputFormat",
        "ToolType",
        "ToolTopic",
        "ToolOperatingSystem",
        "ToolLanguage",
        "ToolDownloadType",
        "ToolDocumentationType",
        "iconTags"
    ]:
        df[col] = utils.convert_to_stringlist(df[col])

    # Reorder columns to match the table order.
    col_order = [
        "ToolName",
        "ToolDescription",
        "ToolHomepage",
        "ToolVersion",
        "ToolGrantNumber",
        "consortium",
        "themes",
        "ToolPubmedId",
        "ToolDatasets",
        "ToolOperation",
        "ToolInputData",
        "ToolOutputData",
        "ToolInputFormat",
        "ToolOutputFormat",
        "ToolFunctionNote",
        "ToolCmd",
        "ToolType",
        "ToolTopic",
        "ToolOperatingSystem",
        "ToolLanguage",
        "ToolLicense",
        "ToolCost",
        "ToolAccessibility",
        "ToolDownloadUrl",
        "link",
        "ToolDownloadType",
        "ToolDownloadNote",
        "ToolDownloadVersion",
        "ToolDocumentationUrl",
        "ToolDocumentationType",
        "ToolDocumentationNote",
        "ToolLinkUrl",
        "ToolLinkType",
        "ToolLinkNote",
        "portalDisplay",
        "ToolDoi",
        "synapseLink",
        "ToolDateLastModified",
        "ToolReleaseDate",
        "ToolPackageDependencies",
        "ToolPackageDependenciesPresent",
        "ToolComputeRequirements",
        "ToolEntityName",
        "ToolEntityType",
<<<<<<< HEAD
        "ToolEntityRole"
=======
        "ToolEntityRole",
        "iconTags"
>>>>>>> 809b975c
    ]
    return df[col_order]


def main():
    """Main function."""
    syn = utils.syn_login()
    args = utils.get_args("tool")

    if args.dryrun:
        print("\n❗❗❗ WARNING:", "dryrun is enabled (no updates will be done)\n")

    manifest = pd.read_csv(syn.get(args.manifest_id).path).fillna("")
    manifest.columns = manifest.columns.str.replace(" ", "")
    if args.verbose:
        print("🔍 Preview of manifest CSV:\n" + "=" * 72)
        print(manifest)
        print()

    print("Processing tool staging database...")
    grants = syn.tableQuery(
        "SELECT grantId, grantNumber, grantName, theme, consortium FROM syn21918972"
    ).asDataFrame()

    database = add_missing_info(manifest, grants)
    final_database = clean_table(database)
    if args.verbose:
        print("\n🔍 Tool(s) to be synced:\n" + "=" * 72)
        print(final_database)
        print()

    if not args.dryrun:
        utils.update_table(syn, args.portal_table_id, final_database)
        print()

    if not args.noprint:
        print(f"📄 Saving copy of final table to: {args.output_csv}...")
        final_database.to_csv(args.output_csv, index=False)
    print("\n\nDONE ✅")


if __name__ == "__main__":
    main()<|MERGE_RESOLUTION|>--- conflicted
+++ resolved
@@ -112,12 +112,8 @@
         "ToolComputeRequirements",
         "ToolEntityName",
         "ToolEntityType",
-<<<<<<< HEAD
-        "ToolEntityRole"
-=======
         "ToolEntityRole",
         "iconTags"
->>>>>>> 809b975c
     ]
     return df[col_order]
 
